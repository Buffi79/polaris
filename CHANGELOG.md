--- conflicted
+++ resolved
@@ -1,7 +1,5 @@
 # Changelog
 
-<<<<<<< HEAD
-=======
 ## Polaris 0.15.0
 
 ### Server
@@ -60,7 +58,6 @@
 - Removed the `/config` and `/preferences` API endpoints.
 - Removed the `/ddns` API endpoints, merged into the existing `/settings` endpoints.
 
->>>>>>> 10946330
 ## Polaris 0.14.3
 
 ### Server
